--- conflicted
+++ resolved
@@ -689,16 +689,9 @@
                     self._redraw()
                     self._start_auto_refresh_task()
 
-<<<<<<< HEAD
-                    has_sigwinch = hasattr(signal, "SIGWINCH") and in_main_thread()
-                    if has_sigwinch:
-                        previous_winch_handler = signal.getsignal(signal.SIGWINCH)  # type: ignore[attr-defined]
-                        loop.add_signal_handler(signal.SIGWINCH, self._on_resize)  # type: ignore[attr-defined]
-=======
                     if _SIGWINCH is not None and in_main_thread():
                         previous_winch_handler = signal.getsignal(_SIGWINCH)
                         loop.add_signal_handler(_SIGWINCH, self._on_resize)
->>>>>>> beb9b265
                         if previous_winch_handler is None:
                             # In some situations we receive `None`. This is
                             # however not a valid value for passing to
@@ -736,15 +729,9 @@
                             if self.input.responds_to_cpr:
                                 await self.renderer.wait_for_cpr_responses()
 
-<<<<<<< HEAD
-                            if has_sigwinch:
-                                loop.remove_signal_handler(signal.SIGWINCH)  # type: ignore[attr-defined]
-                                signal.signal(signal.SIGWINCH, previous_winch_handler)  # type: ignore[attr-defined]
-=======
                             if _SIGWINCH is not None:
                                 loop.remove_signal_handler(_SIGWINCH)
                                 signal.signal(_SIGWINCH, previous_winch_handler)
->>>>>>> beb9b265
 
                             # Wait for the run-in-terminals to terminate.
                             previous_run_in_terminal_f = self._running_in_terminal_f
@@ -1019,15 +1006,9 @@
                 # Usually we want the whole process group to be suspended. This
                 # handles the case when input is piped from another process.
                 if suspend_group:
-<<<<<<< HEAD
-                    os.kill(0, signal.SIGTSTP)  # type: ignore[attr-defined]
-                else:
-                    os.kill(os.getpid(), signal.SIGTSTP)  # type: ignore[attr-defined]
-=======
                     os.kill(0, _SIGTSTP)
                 else:
                     os.kill(os.getpid(), _SIGTSTP)
->>>>>>> beb9b265
 
             run_in_terminal(run)
 
