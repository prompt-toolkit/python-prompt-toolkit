--- conflicted
+++ resolved
@@ -153,28 +153,14 @@
         TODO: extend the callback so it can take a batch of lines in one event_loop dispatch.
         """
 
-        # heuristic: don't flood the event loop with callback events when prompt is just starting up.
-        # let the first 10000 or so history lines go through, then sleep for 3 sec, then continue the flood.
-        # all numbers tuned on my PC.  YMMV.
-
-        burst_countdown = 10000
         try:
             for item in self.load_history_strings():
-<<<<<<< HEAD
                 self._loaded_strings.insert(
                     0, item
                 )  # slowest way to add an element to a list known to man.
                 event_loop.call_soon_threadsafe(
                     item_loaded_callback, item
                 )  # expensive way to dispatch single line.
-=======
-                self._loaded_strings.insert(0, item)    # slowest way to add an element to a list known to man.
-                event_loop.call_soon_threadsafe(item_loaded_callback, item)  # expensive way to dispatch single line.
->>>>>>> 9a8c70ec
-                if burst_countdown:
-                    burst_countdown -= 1
-                    if burst_countdown == 0:
-                        time.sleep(3.0)
         finally:
             self._loaded = True
 
