"""
Implementations for the history of a `Buffer`.

NOTE: Notice that there is no `DynamicHistory`. This doesn't work well, because
      the `Buffer` needs to be able to attach an event handler to the event
      when a history entry is loaded. This loading can be done asynchronously
      and making the history swappable would probably break this.
"""
import asyncio
import datetime
import os
import time
from abc import ABCMeta, abstractmethod
from threading import Thread
from typing import Callable, Iterable, List, Optional

__all__ = [
    "History",
    "ThreadedHistory",
    "DummyHistory",
    "FileHistory",
    "InMemoryHistory",
]


class History(metaclass=ABCMeta):
    """
    Base ``History`` class.

    This also includes abstract methods for loading/storing history.
    """

    def __init__(self) -> None:
        # In memory storage for strings.
        self._loaded = False
        self._loaded_strings: List[str] = []

    #
    # Methods expected by `Buffer`.
    #

    def load(self, item_loaded_callback: Callable[[str], None],) -> None:
        """
        Load the history and call the callback for every entry in the history.
        This one assumes the callback is only called from same thread as `Buffer` is using.

        See `ThreadedHistory` for another way.
        """
        if self._loaded:
            for item in self._loaded_strings[::-1]:
                item_loaded_callback(item)
            return

        try:
            for item in self.load_history_strings():
                self._loaded_strings.insert(0, item)
                item_loaded_callback(item)
        finally:
            self._loaded = True

    def get_strings(self) -> List[str]:
        """
        Get the strings from the history that are loaded so far.
        """
        return self._loaded_strings

    def append_string(self, string: str) -> None:
        " Add string to the history. "
        self._loaded_strings.append(string)
        self.store_string(string)

    #
    # Implementation for specific backends.
    #

    @abstractmethod
    def load_history_strings(self) -> Iterable[str]:
        """
        This should be a generator that yields `str` instances.

        It should yield the most recent items first, because they are the most
        important. (The history can already be used, even when it's only
        partially loaded.)
        """
        while False:
            yield

    @abstractmethod
    def store_string(self, string: str) -> None:
        """
        Store the string in persistent storage.
        """


class ThreadedHistory(History):
    """
    Wrapper that runs the `load_history_strings` generator in a thread.

    Use this to increase the start-up time of prompt_toolkit applications.
    History entries are available as soon as they are loaded. We don't have to
    wait for everything to be loaded.
    """

    def __init__(self, history: History) -> None:
        self.history = history
        self._load_thread: Optional[Thread] = None
        self._item_loaded_callbacks: List[Callable[[str], None]] = []
        super().__init__()

    def load(self, item_loaded_callback: Callable[[str], None]) -> None:

        """Collect the history strings on a background thread,
        but run the callback in the event loop.

        Caller of ThreadedHistory must ensure that the Application ends up running on the same
        event loop as we (probably) create here.
        """

        self._item_loaded_callbacks.append(item_loaded_callback)

        def call_all_callbacks(item: str) -> None:
            for cb in self._item_loaded_callbacks:
                cb(item)

        if self._loaded:  # ugly reference to base class internal...
            for item in self._loaded_strings[::-1]:
                call_all_callbacks(item)
            return

        # Start the load thread, if we don't have a thread yet.
        if not self._load_thread:

            event_loop = asyncio.get_event_loop()

            self._load_thread = Thread(
                target=self.bg_loader, args=(call_all_callbacks, event_loop)
            )
            self._load_thread.daemon = True
            self._load_thread.start()

    def bg_loader(
        self,
        item_loaded_callback: Callable[[str], None],
        event_loop: asyncio.BaseEventLoop,
    ) -> None:
        """
        Load the history and schedule the callback for every entry in the history.
        TODO: extend the callback so it can take a batch of lines in one event_loop dispatch.
        """

<<<<<<< HEAD
        # heuristic: don't flood the event loop with callback events when prompt is just starting up.
        # let the first 10000 or so history lines go through, then sleep for 3 sec, then continue the flood.
        # all numbers tuned on my PC.  YMMV.

        burst_countdown = 10000
=======
>>>>>>> 61a91db6
        try:
            for item in self.load_history_strings():
                self._loaded_strings.insert(
                    0, item
                )  # slowest way to add an element to a list known to man.
                event_loop.call_soon_threadsafe(
                    item_loaded_callback, item
                )  # expensive way to dispatch single line.
<<<<<<< HEAD
                if burst_countdown:
                    burst_countdown -= 1
                    if burst_countdown == 0:
                        time.sleep(3.0)
=======
>>>>>>> 61a91db6
        finally:
            self._loaded = True

    def __repr__(self) -> str:
        return "ThreadedHistory(%r)" % (self.history,)

    # All of the following are proxied to `self.history`.

    def load_history_strings(self) -> Iterable[str]:
        return self.history.load_history_strings()

    def store_string(self, string: str) -> None:
        self.history.store_string(string)


class InMemoryHistory(History):
    """
    :class:`.History` class that keeps a list of all strings in memory.
    """

    def load_history_strings(self) -> Iterable[str]:
        return []

    def store_string(self, string: str) -> None:
        pass


class DummyHistory(History):
    """
    :class:`.History` object that doesn't remember anything.
    """

    def load_history_strings(self) -> Iterable[str]:
        return []

    def store_string(self, string: str) -> None:
        pass

    def append_string(self, string: str) -> None:
        # Don't remember this.
        pass


class FileHistory(History):
    """
    :class:`.History` class that stores all strings in a file.
    """

    def __init__(self, filename: str) -> None:
        self.filename = filename
        super(FileHistory, self).__init__()

    def load_history_strings(self) -> Iterable[str]:
        strings: List[str] = []
        lines: List[str] = []

        def add() -> None:
            if lines:
                # Join and drop trailing newline.
                string = "".join(lines)[:-1]

                strings.append(string)

        if os.path.exists(self.filename):
            with open(self.filename, "rb") as f:
                for line_bytes in f:
                    line = line_bytes.decode("utf-8")

                    if line.startswith("+"):
                        lines.append(line[1:])
                    else:
                        add()
                        lines = []

                add()

        # Reverse the order, because newest items have to go first.
        return reversed(strings)

    def store_string(self, string: str) -> None:
        # Save to file.
        with open(self.filename, "ab") as f:

            def write(t: str) -> None:
                f.write(t.encode("utf-8"))

            write("\n# %s\n" % datetime.datetime.now())
            for line in string.split("\n"):
                write("+%s\n" % line)<|MERGE_RESOLUTION|>--- conflicted
+++ resolved
@@ -148,14 +148,6 @@
         TODO: extend the callback so it can take a batch of lines in one event_loop dispatch.
         """
 
-<<<<<<< HEAD
-        # heuristic: don't flood the event loop with callback events when prompt is just starting up.
-        # let the first 10000 or so history lines go through, then sleep for 3 sec, then continue the flood.
-        # all numbers tuned on my PC.  YMMV.
-
-        burst_countdown = 10000
-=======
->>>>>>> 61a91db6
         try:
             for item in self.load_history_strings():
                 self._loaded_strings.insert(
@@ -164,13 +156,6 @@
                 event_loop.call_soon_threadsafe(
                     item_loaded_callback, item
                 )  # expensive way to dispatch single line.
-<<<<<<< HEAD
-                if burst_countdown:
-                    burst_countdown -= 1
-                    if burst_countdown == 0:
-                        time.sleep(3.0)
-=======
->>>>>>> 61a91db6
         finally:
             self._loaded = True
 
