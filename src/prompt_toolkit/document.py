"""
The `Document` that implements all the text operations/querying.
"""

from __future__ import annotations

import bisect
import re
import string
import weakref
from typing import Callable, Dict, Iterable, List, NoReturn, Pattern, cast

from .clipboard import ClipboardData
from .filters import vi_mode
from .selection import PasteMode, SelectionState, SelectionType

<<<<<<< HEAD
branch_coverage_next = {
    "find_next_1": False,
    "find_next_2": False,
}

branch_coverage_prev = {
    "find_prev_1": False,
    "find_prev_2": False
}

=======
>>>>>>> 82ec7475
branch_coverage_translate = {
    "translate_1": False,  # Branch for successful try block execution
    "translate_2": False,  # Branch for entering except block
    "translate_3": False,  # Branch for IndexError with row < 0
    "translate_4": False,  # Branch for IndexError with row >= number of lines
    "translate_5": False,  # Branch for ensuring col is within valid range
}

__all__ = [
    "Document",
]

# Regex for finding "words" in documents. (We consider a group of alnum
# characters a word, but also a group of special characters a word, as long as
# it doesn't contain a space.)
# (This is a 'word' in Vi.)
_FIND_WORD_RE = re.compile(r"([a-zA-Z0-9_]+|[^a-zA-Z0-9_\s]+)")
_FIND_CURRENT_WORD_RE = re.compile(r"^([a-zA-Z0-9_]+|[^a-zA-Z0-9_\s]+)")
_FIND_CURRENT_WORD_INCLUDE_TRAILING_WHITESPACE_RE = re.compile(
    r"^(([a-zA-Z0-9_]+|[^a-zA-Z0-9_\s]+)\s*)"
)

# Regex for finding "WORDS" in documents.
# (This is a 'WORD in Vi.)
_FIND_BIG_WORD_RE = re.compile(r"([^\s]+)")
_FIND_CURRENT_BIG_WORD_RE = re.compile(r"^([^\s]+)")
_FIND_CURRENT_BIG_WORD_INCLUDE_TRAILING_WHITESPACE_RE = re.compile(r"^([^\s]+\s*)")

# Share the Document._cache between all Document instances.
# (Document instances are considered immutable. That means that if another
# `Document` is constructed with the same text, it should have the same
# `_DocumentCache`.)
_text_to_document_cache: dict[str, _DocumentCache] = cast(
    Dict[str, "_DocumentCache"],
    weakref.WeakValueDictionary(),  # Maps document.text to DocumentCache instance.
)


class _ImmutableLineList(List[str]):
    """
    Some protection for our 'lines' list, which is assumed to be immutable in the cache.
    (Useful for detecting obvious bugs.)
    """

    def _error(self, *a: object, **kw: object) -> NoReturn:
        raise NotImplementedError("Attempt to modify an immutable list.")

    __setitem__ = _error  # type: ignore
    append = _error
    clear = _error
    extend = _error
    insert = _error
    pop = _error
    remove = _error
    reverse = _error
    sort = _error  # type: ignore


class _DocumentCache:
    def __init__(self) -> None:
        #: List of lines for the Document text.
        self.lines: _ImmutableLineList | None = None

        #: List of index positions, pointing to the start of all the lines.
        self.line_indexes: list[int] | None = None


class Document:
    """
    This is a immutable class around the text and cursor position, and contains
    methods for querying this data, e.g. to give the text before the cursor.

    This class is usually instantiated by a :class:`~prompt_toolkit.buffer.Buffer`
    object, and accessed as the `document` property of that class.

    :param text: string
    :param cursor_position: int
    :param selection: :class:`.SelectionState`
    """

    __slots__ = ("_text", "_cursor_position", "_selection", "_cache")

    def __init__(
        self,
        text: str = "",
        cursor_position: int | None = None,
        selection: SelectionState | None = None,
    ) -> None:
        # Check cursor position. It can also be right after the end. (Where we
        # insert text.)
        assert cursor_position is None or cursor_position <= len(text), AssertionError(
            f"cursor_position={cursor_position!r}, len_text={len(text)!r}"
        )

        # By default, if no cursor position was given, make sure to put the
        # cursor position is at the end of the document. This is what makes
        # sense in most places.
        if cursor_position is None:
            cursor_position = len(text)

        # Keep these attributes private. A `Document` really has to be
        # considered to be immutable, because otherwise the caching will break
        # things. Because of that, we wrap these into read-only properties.
        self._text = text
        self._cursor_position = cursor_position
        self._selection = selection

        # Cache for lines/indexes. (Shared with other Document instances that
        # contain the same text.
        try:
            self._cache = _text_to_document_cache[self.text]
        except KeyError:
            self._cache = _DocumentCache()
            _text_to_document_cache[self.text] = self._cache

        # XX: For some reason, above, we can't use 'WeakValueDictionary.setdefault'.
        #     This fails in Pypy3. `self._cache` becomes None, because that's what
        #     'setdefault' returns.
        # self._cache = _text_to_document_cache.setdefault(self.text, _DocumentCache())
        # assert self._cache

    def __repr__(self) -> str:
        return f"{self.__class__.__name__}({self.text!r}, {self.cursor_position!r})"

    def __eq__(self, other: object) -> bool:
        if not isinstance(other, Document):
            return False

        return (
            self.text == other.text
            and self.cursor_position == other.cursor_position
            and self.selection == other.selection
        )

    @property
    def text(self) -> str:
        "The document text."
        return self._text

    @property
    def cursor_position(self) -> int:
        "The document cursor position."
        return self._cursor_position

    @property
    def selection(self) -> SelectionState | None:
        ":class:`.SelectionState` object."
        return self._selection

    @property
    def current_char(self) -> str:
        """Return character under cursor or an empty string."""
        return self._get_char_relative_to_cursor(0) or ""

    @property
    def char_before_cursor(self) -> str:
        """Return character before the cursor or an empty string."""
        return self._get_char_relative_to_cursor(-1) or ""

    @property
    def text_before_cursor(self) -> str:
        return self.text[: self.cursor_position :]

    @property
    def text_after_cursor(self) -> str:
        return self.text[self.cursor_position :]

    @property
    def current_line_before_cursor(self) -> str:
        """Text from the start of the line until the cursor."""
        _, _, text = self.text_before_cursor.rpartition("\n")
        return text

    @property
    def current_line_after_cursor(self) -> str:
        """Text from the cursor until the end of the line."""
        text, _, _ = self.text_after_cursor.partition("\n")
        return text

    @property
    def lines(self) -> list[str]:
        """
        Array of all the lines.
        """
        # Cache, because this one is reused very often.
        if self._cache.lines is None:
            self._cache.lines = _ImmutableLineList(self.text.split("\n"))

        return self._cache.lines

    @property
    def _line_start_indexes(self) -> list[int]:
        """
        Array pointing to the start indexes of all the lines.
        """
        # Cache, because this is often reused. (If it is used, it's often used
        # many times. And this has to be fast for editing big documents!)
        if self._cache.line_indexes is None:
            # Create list of line lengths.
            line_lengths = map(len, self.lines)

            # Calculate cumulative sums.
            indexes = [0]
            append = indexes.append
            pos = 0

            for line_length in line_lengths:
                pos += line_length + 1
                append(pos)

            # Remove the last item. (This is not a new line.)
            if len(indexes) > 1:
                indexes.pop()

            self._cache.line_indexes = indexes

        return self._cache.line_indexes

    @property
    def lines_from_current(self) -> list[str]:
        """
        Array of the lines starting from the current line, until the last line.
        """
        return self.lines[self.cursor_position_row :]

    @property
    def line_count(self) -> int:
        r"""Return the number of lines in this document. If the document ends
        with a trailing \n, that counts as the beginning of a new line."""
        return len(self.lines)

    @property
    def current_line(self) -> str:
        """Return the text on the line where the cursor is. (when the input
        consists of just one line, it equals `text`."""
        return self.current_line_before_cursor + self.current_line_after_cursor

    @property
    def leading_whitespace_in_current_line(self) -> str:
        """The leading whitespace in the left margin of the current line."""
        current_line = self.current_line
        length = len(current_line) - len(current_line.lstrip())
        return current_line[:length]

    def _get_char_relative_to_cursor(self, offset: int = 0) -> str:
        """
        Return character relative to cursor position, or empty string
        """
        try:
            return self.text[self.cursor_position + offset]
        except IndexError:
            return ""

    @property
    def on_first_line(self) -> bool:
        """
        True when we are at the first line.
        """
        return self.cursor_position_row == 0

    @property
    def on_last_line(self) -> bool:
        """
        True when we are at the last line.
        """
        return self.cursor_position_row == self.line_count - 1

    @property
    def cursor_position_row(self) -> int:
        """
        Current row. (0-based.)
        """
        row, _ = self._find_line_start_index(self.cursor_position)
        return row

    @property
    def cursor_position_col(self) -> int:
        """
        Current column. (0-based.)
        """
        # (Don't use self.text_before_cursor to calculate this. Creating
        # substrings and doing rsplit is too expensive for getting the cursor
        # position.)
        _, line_start_index = self._find_line_start_index(self.cursor_position)
        return self.cursor_position - line_start_index

    def _find_line_start_index(self, index: int) -> tuple[int, int]:
        """
        For the index of a character at a certain line, calculate the index of
        the first character on that line.

        Return (row, index) tuple.
        """
        indexes = self._line_start_indexes

        pos = bisect.bisect_right(indexes, index) - 1
        return pos, indexes[pos]

    def translate_index_to_position(self, index: int) -> tuple[int, int]:
        """
        Given an index for the text, return the corresponding (row, col) tuple.
        (0-based. Returns (0, 0) for index=0.)
        """
        # Find start of this line.
        row, row_index = self._find_line_start_index(index)
        col = index - row_index

        return row, col

    def translate_row_col_to_index(self, row: int, col: int) -> int:
        """
        Given a (row, col) tuple, return the corresponding index.
        (Row and col params are 0-based.)

        Negative row/col values are turned into zero.
        """
        global branch_coverage_translate

        try:
            result = self._line_start_indexes[row]
            line = self.lines[row]
            branch_coverage_translate["translate_1"] = True
            print("Try branch was hit!")
        except IndexError:
            branch_coverage_translate["translate_2"] = True
            print("Except branch was hit!")
            if row < 0:
                result = self._line_start_indexes[0]
                line = self.lines[0]
                branch_coverage_translate["translate_3"] = True
                print("Branch 1 was hit!")
            else:
                result = self._line_start_indexes[-1]
                line = self.lines[-1]
                branch_coverage_translate["translate_4"] = True
                print("Branch 2 was hit!")

        result += max(0, min(col, len(line)))
        branch_coverage_translate["translate_5"] = True
        print("Result was hit!")

        # Keep in range. (len(self.text) is included, because the cursor can be
        # right after the end of the text as well.)
        result = max(0, min(result, len(self.text)))
        return result

    @property
    def is_cursor_at_the_end(self) -> bool:
        """True when the cursor is at the end of the text."""
        return self.cursor_position == len(self.text)

    @property
    def is_cursor_at_the_end_of_line(self) -> bool:
        """True when the cursor is at the end of this line."""
        return self.current_char in ("\n", "")

    def has_match_at_current_position(self, sub: str) -> bool:
        """
        `True` when this substring is found at the cursor position.
        """
        return self.text.find(sub, self.cursor_position) == self.cursor_position

    def find(
        self,
        sub: str,
        in_current_line: bool = False,
        include_current_position: bool = False,
        ignore_case: bool = False,
        count: int = 1,
    ) -> int | None:
        """
        Find `text` after the cursor, return position relative to the cursor
        position. Return `None` if nothing was found.

        :param count: Find the n-th occurrence.
        """
        assert isinstance(ignore_case, bool)

        if in_current_line:
            text = self.current_line_after_cursor
        else:
            text = self.text_after_cursor

        if not include_current_position:
            if len(text) == 0:
                return None  # (Otherwise, we always get a match for the empty string.)
            else:
                text = text[1:]

        flags = re.IGNORECASE if ignore_case else 0
        iterator = re.finditer(re.escape(sub), text, flags)

        try:
            for i, match in enumerate(iterator):
                if i + 1 == count:
                    if include_current_position:
                        return match.start(0)
                    else:
                        return match.start(0) + 1
        except StopIteration:
            pass
        return None

    def find_all(self, sub: str, ignore_case: bool = False) -> list[int]:
        """
        Find all occurrences of the substring. Return a list of absolute
        positions in the document.
        """
        flags = re.IGNORECASE if ignore_case else 0
        return [a.start() for a in re.finditer(re.escape(sub), self.text, flags)]

    def find_backwards(
        self,
        sub: str,
        in_current_line: bool = False,
        ignore_case: bool = False,
        count: int = 1,
    ) -> int | None:
        """
        Find `text` before the cursor, return position relative to the cursor
        position. Return `None` if nothing was found.

        :param count: Find the n-th occurrence.
        """
        if in_current_line:
            before_cursor = self.current_line_before_cursor[::-1]
        else:
            before_cursor = self.text_before_cursor[::-1]

        flags = re.IGNORECASE if ignore_case else 0
        iterator = re.finditer(re.escape(sub[::-1]), before_cursor, flags)

        try:
            for i, match in enumerate(iterator):
                if i + 1 == count:
                    return -match.start(0) - len(sub)
        except StopIteration:
            pass
        return None

    def get_word_before_cursor(
        self, WORD: bool = False, pattern: Pattern[str] | None = None
    ) -> str:
        """
        Give the word before the cursor.
        If we have whitespace before the cursor this returns an empty string.

        :param pattern: (None or compiled regex). When given, use this regex
            pattern.
        """
        if self._is_word_before_cursor_complete(WORD=WORD, pattern=pattern):
            # Space before the cursor or no text before cursor.
            return ""

        text_before_cursor = self.text_before_cursor
        start = self.find_start_of_previous_word(WORD=WORD, pattern=pattern) or 0

        return text_before_cursor[len(text_before_cursor) + start :]

    def _is_word_before_cursor_complete(
        self, WORD: bool = False, pattern: Pattern[str] | None = None
    ) -> bool:
        if pattern:
            return self.find_start_of_previous_word(WORD=WORD, pattern=pattern) is None
        else:
            return (
                self.text_before_cursor == "" or self.text_before_cursor[-1:].isspace()
            )

    def find_start_of_previous_word(
        self, count: int = 1, WORD: bool = False, pattern: Pattern[str] | None = None
    ) -> int | None:
        """
        Return an index relative to the cursor position pointing to the start
        of the previous word. Return `None` if nothing was found.

        :param pattern: (None or compiled regex). When given, use this regex
            pattern.
        """
        assert not (WORD and pattern)

        # Reverse the text before the cursor, in order to do an efficient
        # backwards search.
        text_before_cursor = self.text_before_cursor[::-1]

        if pattern:
            regex = pattern
        elif WORD:
            regex = _FIND_BIG_WORD_RE
        else:
            regex = _FIND_WORD_RE

        iterator = regex.finditer(text_before_cursor)

        try:
            for i, match in enumerate(iterator):
                if i + 1 == count:
                    return -match.end(0)
        except StopIteration:
            pass
        return None

    def find_boundaries_of_current_word(
        self,
        WORD: bool = False,
        include_leading_whitespace: bool = False,
        include_trailing_whitespace: bool = False,
    ) -> tuple[int, int]:
        """
        Return the relative boundaries (startpos, endpos) of the current word under the
        cursor. (This is at the current line, because line boundaries obviously
        don't belong to any word.)
        If not on a word, this returns (0,0)
        """
        text_before_cursor = self.current_line_before_cursor[::-1]
        text_after_cursor = self.current_line_after_cursor

        def get_regex(include_whitespace: bool) -> Pattern[str]:
            return {
                (False, False): _FIND_CURRENT_WORD_RE,
                (False, True): _FIND_CURRENT_WORD_INCLUDE_TRAILING_WHITESPACE_RE,
                (True, False): _FIND_CURRENT_BIG_WORD_RE,
                (True, True): _FIND_CURRENT_BIG_WORD_INCLUDE_TRAILING_WHITESPACE_RE,
            }[(WORD, include_whitespace)]

        match_before = get_regex(include_leading_whitespace).search(text_before_cursor)
        match_after = get_regex(include_trailing_whitespace).search(text_after_cursor)

        # When there is a match before and after, and we're not looking for
        # WORDs, make sure that both the part before and after the cursor are
        # either in the [a-zA-Z_] alphabet or not. Otherwise, drop the part
        # before the cursor.
        if not WORD and match_before and match_after:
            c1 = self.text[self.cursor_position - 1]
            c2 = self.text[self.cursor_position]
            alphabet = string.ascii_letters + "0123456789_"

            if (c1 in alphabet) != (c2 in alphabet):
                match_before = None

        return (
            -match_before.end(1) if match_before else 0,
            match_after.end(1) if match_after else 0,
        )

    def get_word_under_cursor(self, WORD: bool = False) -> str:
        """
        Return the word, currently below the cursor.
        This returns an empty string when the cursor is on a whitespace region.
        """
        start, end = self.find_boundaries_of_current_word(WORD=WORD)
        return self.text[self.cursor_position + start : self.cursor_position + end]

    def find_next_word_beginning(
        self, count: int = 1, WORD: bool = False
    ) -> int | None:
        """
        Return an index relative to the cursor position pointing to the start
        of the next word. Return `None` if nothing was found.
        """
        if count < 0:
            return self.find_previous_word_beginning(count=-count, WORD=WORD)

        regex = _FIND_BIG_WORD_RE if WORD else _FIND_WORD_RE
        iterator = regex.finditer(self.text_after_cursor)

        try:
            for i, match in enumerate(iterator):
                # Take first match, unless it's the word on which we're right now.
                if i == 0 and match.start(1) == 0:
                    count += 1

                if i + 1 == count:
                    return match.start(1)
        except StopIteration:
            pass
        return None

    def find_next_word_ending(
        self, include_current_position: bool = False, count: int = 1, WORD: bool = False
    ) -> int | None:
        """
        Return an index relative to the cursor position pointing to the end
        of the next word. Return `None` if nothing was found.
        """
        if count < 0:
            return self.find_previous_word_ending(count=-count, WORD=WORD)

        if include_current_position:
            text = self.text_after_cursor
        else:
            text = self.text_after_cursor[1:]

        regex = _FIND_BIG_WORD_RE if WORD else _FIND_WORD_RE
        iterable = regex.finditer(text)

        try:
            for i, match in enumerate(iterable):
                if i + 1 == count:
                    value = match.end(1)

                    if include_current_position:
                        return value
                    else:
                        return value + 1

        except StopIteration:
            pass
        return None

    def find_previous_word_beginning(
        self, count: int = 1, WORD: bool = False
    ) -> int | None:
        """
        Return an index relative to the cursor position pointing to the start
        of the previous word. Return `None` if nothing was found.
        """
        if count < 0:
            return self.find_next_word_beginning(count=-count, WORD=WORD)

        regex = _FIND_BIG_WORD_RE if WORD else _FIND_WORD_RE
        iterator = regex.finditer(self.text_before_cursor[::-1])

        try:
            for i, match in enumerate(iterator):
                if i + 1 == count:
                    return -match.end(1)
        except StopIteration:
            pass
        return None

    def find_previous_word_ending(
        self, count: int = 1, WORD: bool = False
    ) -> int | None:
        """
        Return an index relative to the cursor position pointing to the end
        of the previous word. Return `None` if nothing was found.
        """
        if count < 0:
            return self.find_next_word_ending(count=-count, WORD=WORD)

        text_before_cursor = self.text_after_cursor[:1] + self.text_before_cursor[::-1]

        regex = _FIND_BIG_WORD_RE if WORD else _FIND_WORD_RE
        iterator = regex.finditer(text_before_cursor)

        try:
            for i, match in enumerate(iterator):
                # Take first match, unless it's the word on which we're right now.
                if i == 0 and match.start(1) == 0:
                    count += 1

                if i + 1 == count:
                    return -match.start(1) + 1
        except StopIteration:
            pass
        return None
    
    def find_next_matching_line(
        self, match_func: Callable[[str], bool], count: int = 1
    ) -> int | None:
        """
        Look downwards for empty lines.
        Return the line index, relative to the current line.
        """
        result = None

        for index, line in enumerate(self.lines[self.cursor_position_row + 1 :]):
            if match_func(line):
                branch_coverage_next["find_next_1"] = True
                result = 1 + index
                count -= 1

            if count == 0:
                branch_coverage_next["find_next_2"] = True
                break

        return result

    def find_previous_matching_line(
        self, match_func: Callable[[str], bool], count: int = 1
    ) -> int | None:
        """
        Look upwards for empty lines.
        Return the line index, relative to the current line.
        """
        result = None

        for index, line in enumerate(self.lines[: self.cursor_position_row][::-1]):
            if match_func(line):
                branch_coverage_prev["find_prev_1"] = True
                result = -1 - index
                count -= 1

            if count == 0:
                branch_coverage_prev["find_prev_2"] = True
                break

        return result
    
    def get_cursor_left_position(self, count: int = 1) -> int:
        """
        Relative position for cursor left.
        """
        if count < 0:
            return self.get_cursor_right_position(-count)

        return -min(self.cursor_position_col, count)

    def get_cursor_right_position(self, count: int = 1) -> int:
        """
        Relative position for cursor_right.
        """
        if count < 0:
            return self.get_cursor_left_position(-count)

        return min(count, len(self.current_line_after_cursor))

    def get_cursor_up_position(
        self, count: int = 1, preferred_column: int | None = None
    ) -> int:
        """
        Return the relative cursor position (character index) where we would be if the
        user pressed the arrow-up button.

        :param preferred_column: When given, go to this column instead of
                                 staying at the current column.
        """
        assert count >= 1
        column = (
            self.cursor_position_col if preferred_column is None else preferred_column
        )

        return (
            self.translate_row_col_to_index(
                max(0, self.cursor_position_row - count), column
            )
            - self.cursor_position
        )

    def get_cursor_down_position(
        self, count: int = 1, preferred_column: int | None = None
    ) -> int:
        """
        Return the relative cursor position (character index) where we would be if the
        user pressed the arrow-down button.

        :param preferred_column: When given, go to this column instead of
                                 staying at the current column.
        """
        assert count >= 1
        column = (
            self.cursor_position_col if preferred_column is None else preferred_column
        )

        return (
            self.translate_row_col_to_index(self.cursor_position_row + count, column)
            - self.cursor_position
        )

    def find_enclosing_bracket_right(
        self, left_ch: str, right_ch: str, end_pos: int | None = None
    ) -> int | None:
        """
        Find the right bracket enclosing current position. Return the relative
        position to the cursor position.

        When `end_pos` is given, don't look past the position.
        """
        if self.current_char == right_ch:
            return 0

        if end_pos is None:
            end_pos = len(self.text)
        else:
            end_pos = min(len(self.text), end_pos)

        stack = 1

        # Look forward.
        for i in range(self.cursor_position + 1, end_pos):
            c = self.text[i]

            if c == left_ch:
                stack += 1
            elif c == right_ch:
                stack -= 1

            if stack == 0:
                return i - self.cursor_position

        return None

    def find_enclosing_bracket_left(
        self, left_ch: str, right_ch: str, start_pos: int | None = None
    ) -> int | None:
        """
        Find the left bracket enclosing current position. Return the relative
        position to the cursor position.

        When `start_pos` is given, don't look past the position.
        """
        if self.current_char == left_ch:
            return 0

        if start_pos is None:
            start_pos = 0
        else:
            start_pos = max(0, start_pos)

        stack = 1

        # Look backward.
        for i in range(self.cursor_position - 1, start_pos - 1, -1):
            c = self.text[i]

            if c == right_ch:
                stack += 1
            elif c == left_ch:
                stack -= 1

            if stack == 0:
                return i - self.cursor_position

        return None

    def find_matching_bracket_position(
        self, start_pos: int | None = None, end_pos: int | None = None
    ) -> int:
        """
        Return relative cursor position of matching [, (, { or < bracket.

        When `start_pos` or `end_pos` are given. Don't look past the positions.
        """

        # Look for a match.
        for pair in "()", "[]", "{}", "<>":
            A = pair[0]
            B = pair[1]
            if self.current_char == A:
                return self.find_enclosing_bracket_right(A, B, end_pos=end_pos) or 0
            elif self.current_char == B:
                return self.find_enclosing_bracket_left(A, B, start_pos=start_pos) or 0

        return 0

    def get_start_of_document_position(self) -> int:
        """Relative position for the start of the document."""
        return -self.cursor_position

    def get_end_of_document_position(self) -> int:
        """Relative position for the end of the document."""
        return len(self.text) - self.cursor_position

    def get_start_of_line_position(self, after_whitespace: bool = False) -> int:
        """Relative position for the start of this line."""
        if after_whitespace:
            current_line = self.current_line
            return (
                len(current_line)
                - len(current_line.lstrip())
                - self.cursor_position_col
            )
        else:
            return -len(self.current_line_before_cursor)

    def get_end_of_line_position(self) -> int:
        """Relative position for the end of this line."""
        return len(self.current_line_after_cursor)

    def last_non_blank_of_current_line_position(self) -> int:
        """
        Relative position for the last non blank character of this line.
        """
        return len(self.current_line.rstrip()) - self.cursor_position_col - 1

    def get_column_cursor_position(self, column: int) -> int:
        """
        Return the relative cursor position for this column at the current
        line. (It will stay between the boundaries of the line in case of a
        larger number.)
        """
        line_length = len(self.current_line)
        current_column = self.cursor_position_col
        column = max(0, min(line_length, column))

        return column - current_column

    def selection_range(
        self,
    ) -> tuple[
        int, int
    ]:  # XXX: shouldn't this return `None` if there is no selection???
        """
        Return (from, to) tuple of the selection.
        start and end position are included.

        This doesn't take the selection type into account. Use
        `selection_ranges` instead.
        """
        if self.selection:
            from_, to = sorted(
                [self.cursor_position, self.selection.original_cursor_position]
            )
        else:
            from_, to = self.cursor_position, self.cursor_position

        return from_, to

    def selection_ranges(self) -> Iterable[tuple[int, int]]:
        """
        Return a list of `(from, to)` tuples for the selection or none if
        nothing was selected. The upper boundary is not included.

        This will yield several (from, to) tuples in case of a BLOCK selection.
        This will return zero ranges, like (8,8) for empty lines in a block
        selection.
        """
        if self.selection:
            from_, to = sorted(
                [self.cursor_position, self.selection.original_cursor_position]
            )

            if self.selection.type == SelectionType.BLOCK:
                from_line, from_column = self.translate_index_to_position(from_)
                to_line, to_column = self.translate_index_to_position(to)
                from_column, to_column = sorted([from_column, to_column])
                lines = self.lines

                if vi_mode():
                    to_column += 1

                for l in range(from_line, to_line + 1):
                    line_length = len(lines[l])

                    if from_column <= line_length:
                        yield (
                            self.translate_row_col_to_index(l, from_column),
                            self.translate_row_col_to_index(
                                l, min(line_length, to_column)
                            ),
                        )
            else:
                # In case of a LINES selection, go to the start/end of the lines.
                if self.selection.type == SelectionType.LINES:
                    from_ = max(0, self.text.rfind("\n", 0, from_) + 1)

                    if self.text.find("\n", to) >= 0:
                        to = self.text.find("\n", to)
                    else:
                        to = len(self.text) - 1

                # In Vi mode, the upper boundary is always included. For Emacs,
                # that's not the case.
                if vi_mode():
                    to += 1

                yield from_, to

    def selection_range_at_line(self, row: int) -> tuple[int, int] | None:
        """
        If the selection spans a portion of the given line, return a (from, to) tuple.

        The returned upper boundary is not included in the selection, so
        `(0, 0)` is an empty selection.  `(0, 1)`, is a one character selection.

        Returns None if the selection doesn't cover this line at all.
        """
        if self.selection:
            line = self.lines[row]

            row_start = self.translate_row_col_to_index(row, 0)
            row_end = self.translate_row_col_to_index(row, len(line))

            from_, to = sorted(
                [self.cursor_position, self.selection.original_cursor_position]
            )

            # Take the intersection of the current line and the selection.
            intersection_start = max(row_start, from_)
            intersection_end = min(row_end, to)

            if intersection_start <= intersection_end:
                if self.selection.type == SelectionType.LINES:
                    intersection_start = row_start
                    intersection_end = row_end

                elif self.selection.type == SelectionType.BLOCK:
                    _, col1 = self.translate_index_to_position(from_)
                    _, col2 = self.translate_index_to_position(to)
                    col1, col2 = sorted([col1, col2])

                    if col1 > len(line):
                        return None  # Block selection doesn't cross this line.

                    intersection_start = self.translate_row_col_to_index(row, col1)
                    intersection_end = self.translate_row_col_to_index(row, col2)

                _, from_column = self.translate_index_to_position(intersection_start)
                _, to_column = self.translate_index_to_position(intersection_end)

                # In Vi mode, the upper boundary is always included. For Emacs
                # mode, that's not the case.
                if vi_mode():
                    to_column += 1

                return from_column, to_column
        return None

    def cut_selection(self) -> tuple[Document, ClipboardData]:
        """
        Return a (:class:`.Document`, :class:`.ClipboardData`) tuple, where the
        document represents the new document when the selection is cut, and the
        clipboard data, represents whatever has to be put on the clipboard.
        """
        if self.selection:
            cut_parts = []
            remaining_parts = []
            new_cursor_position = self.cursor_position

            last_to = 0
            for from_, to in self.selection_ranges():
                if last_to == 0:
                    new_cursor_position = from_

                remaining_parts.append(self.text[last_to:from_])
                cut_parts.append(self.text[from_:to])
                last_to = to

            remaining_parts.append(self.text[last_to:])

            cut_text = "\n".join(cut_parts)
            remaining_text = "".join(remaining_parts)

            # In case of a LINES selection, don't include the trailing newline.
            if self.selection.type == SelectionType.LINES and cut_text.endswith("\n"):
                cut_text = cut_text[:-1]

            return (
                Document(text=remaining_text, cursor_position=new_cursor_position),
                ClipboardData(cut_text, self.selection.type),
            )
        else:
            return self, ClipboardData("")

    def paste_clipboard_data(
        self,
        data: ClipboardData,
        paste_mode: PasteMode = PasteMode.EMACS,
        count: int = 1,
    ) -> Document:
        """
        Return a new :class:`.Document` instance which contains the result if
        we would paste this data at the current cursor position.

        :param paste_mode: Where to paste. (Before/after/emacs.)
        :param count: When >1, Paste multiple times.
        """
        before = paste_mode == PasteMode.VI_BEFORE
        after = paste_mode == PasteMode.VI_AFTER

        if data.type == SelectionType.CHARACTERS:
            if after:
                new_text = (
                    self.text[: self.cursor_position + 1]
                    + data.text * count
                    + self.text[self.cursor_position + 1 :]
                )
            else:
                new_text = (
                    self.text_before_cursor + data.text * count + self.text_after_cursor
                )

            new_cursor_position = self.cursor_position + len(data.text) * count
            if before:
                new_cursor_position -= 1

        elif data.type == SelectionType.LINES:
            l = self.cursor_position_row
            if before:
                lines = self.lines[:l] + [data.text] * count + self.lines[l:]
                new_text = "\n".join(lines)
                new_cursor_position = len("".join(self.lines[:l])) + l
            else:
                lines = self.lines[: l + 1] + [data.text] * count + self.lines[l + 1 :]
                new_cursor_position = len("".join(self.lines[: l + 1])) + l + 1
                new_text = "\n".join(lines)

        elif data.type == SelectionType.BLOCK:
            lines = self.lines[:]
            start_line = self.cursor_position_row
            start_column = self.cursor_position_col + (0 if before else 1)

            for i, line in enumerate(data.text.split("\n")):
                index = i + start_line
                if index >= len(lines):
                    lines.append("")

                lines[index] = lines[index].ljust(start_column)
                lines[index] = (
                    lines[index][:start_column]
                    + line * count
                    + lines[index][start_column:]
                )

            new_text = "\n".join(lines)
            new_cursor_position = self.cursor_position + (0 if before else 1)

        return Document(text=new_text, cursor_position=new_cursor_position)

    def empty_line_count_at_the_end(self) -> int:
        """
        Return number of empty lines at the end of the document.
        """
        count = 0
        for line in self.lines[::-1]:
            if not line or line.isspace():
                count += 1
            else:
                break

        return count

    def start_of_paragraph(self, count: int = 1, before: bool = False) -> int:
        """
        Return the start of the current paragraph. (Relative cursor position.)
        """

        def match_func(text: str) -> bool:
            return not text or text.isspace()

        line_index = self.find_previous_matching_line(
            match_func=match_func, count=count
        )

        if line_index:
            add = 0 if before else 1
            return min(0, self.get_cursor_up_position(count=-line_index) + add)
        else:
            return -self.cursor_position

    def end_of_paragraph(self, count: int = 1, after: bool = False) -> int:
        """
        Return the end of the current paragraph. (Relative cursor position.)
        """

        def match_func(text: str) -> bool:
            return not text or text.isspace()

        line_index = self.find_next_matching_line(match_func=match_func, count=count)

        if line_index:
            add = 0 if after else 1
            return max(0, self.get_cursor_down_position(count=line_index) - add)
        else:
            return len(self.text_after_cursor)

    # Modifiers.

    def insert_after(self, text: str) -> Document:
        """
        Create a new document, with this text inserted after the buffer.
        It keeps selection ranges and cursor position in sync.
        """
        return Document(
            text=self.text + text,
            cursor_position=self.cursor_position,
            selection=self.selection,
        )

    def insert_before(self, text: str) -> Document:
        """
        Create a new document, with this text inserted before the buffer.
        It keeps selection ranges and cursor position in sync.
        """
        selection_state = self.selection

        if selection_state:
            selection_state = SelectionState(
                original_cursor_position=selection_state.original_cursor_position
                + len(text),
                type=selection_state.type,
            )

        return Document(
            text=text + self.text,
            cursor_position=self.cursor_position + len(text),
            selection=selection_state,
        )
<|MERGE_RESOLUTION|>--- conflicted
+++ resolved
@@ -14,7 +14,6 @@
 from .filters import vi_mode
 from .selection import PasteMode, SelectionState, SelectionType
 
-<<<<<<< HEAD
 branch_coverage_next = {
     "find_next_1": False,
     "find_next_2": False,
@@ -25,8 +24,6 @@
     "find_prev_2": False
 }
 
-=======
->>>>>>> 82ec7475
 branch_coverage_translate = {
     "translate_1": False,  # Branch for successful try block execution
     "translate_2": False,  # Branch for entering except block
